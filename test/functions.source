#!/bin/bash

##
# run a test
runTest()
{
	local prog=$1
	shift
	(
		mkdir -p $here/tmp
		cd		 $here/tmp
		if [ ! -z $EXIV2_ECHO ]; then
			echoTest $VALGRIND $bin$prog$exe "$@"
		fi
		$VALGRIND $bin$prog$exe "$@"
	)
}

##
# echo commands and arguments
echoTest()
{
	local count=1
	for i in $@ ; do
		echo $((count++)):  $i
	done
	echo -----------------------
}

##
# predictate
existsTest()
{
	local prog=$1
	result=0
	if [ -z "$bin" ]; then
		if [ ! -z $(which $prog) ]; then
			result=1
		fi
	else
		if [ -e $bin$prog -o -e $bin$prog$exe ]; then
			result=1
		fi
	fi
	echo $result
}

##
# copy file
copy()
{
	\cp "$1" "$2"
}

##
# copy file from data to tmp (copyTestFile from to)
copyTestFile()
{
	if [ $# == 2 ]; then
		cp -f "$here/data/$1" "$here/tmp/$2"
	elif [ $# == 1 ]; then
		stub=$(basename $1)
		cp -f "$here/data/$1" "$here/tmp/$stub"
	else
		echo "*** error copyTestFile: illegal number of inputs = $# ***"
	fi

}

##
# copy 1 or more files from data to tmp
copyTestFiles()
{
	for i in "$@" ; do
		copyTestFile "$i" "$i"
	done
}

##
# result analysis
reportTest()
{
    cat $results | tr '\\' '/' > ${results}-new
    	mv -f ${results}-new $results
    if [ ! -z `which dos2unix` ]; then
        dos2unix $results >/dev/null 2>&1
    fi

    if [ $# -eq 0 ]; then
        lhs=$results
        rhs=$good
    else
        if [ $# -eq 3 ] ; then
            diffargs=$1
            lhs=$2
            rhs=$3
        else
            lhs=$1
            rhs=$2
        fi
    fi

    if [ "$PLATFORM" == "cygwin" ]; then
        diff $diffargs $(cygpath -aw $lhs) $(cygpath -aw $rhs)
    else
        diff $diffargs $lhs $rhs
    fi
    rc=$?
    if [ $rc -eq 0 ] ; then
        echo "all testcases passed."
    else
        diff $diffargs $lhs $rhs
	exit 3
    fi
}

##
# moved here from write-test.sh
# Function:
#     runTestCase number file
# Params:
#     number: Test case number
#     file  : Input file
# Abstract:
# Run the requested test case number with the given file
runTestCase()
{
    rtc_number=$1
    rtc_infile=$2

    rtc_outfile=test${rtc_number}.jpg
    rtc_jpgthumb=thumb${rtc_number}.jpg
    rtc_tifthumb=thumb${rtc_number}.tif

    rm -f $rtc_outfile $rtc_jpgthumb $rtc_tifthumb
    rm -f iii ttt;

    echo "------------------------------------------------------------"
    runTest exifprint $rtc_infile > iii;
    cp $rtc_infile $rtc_outfile;
    runTest write-test $rtc_infile $rtc_number > ttt;
    diff $diffargs iii ttt
}

##
# moved here from bugfixes-test.sh
prep_file()
{
    echo `prep_any_file $1 exiv2-bug$1.jpg`
}

prep_empty_file()
{
    echo `prep_any_file $1 exiv2-empty.jpg`
}

prep_any_file()
{
    printf "$1 " >&3
    echo '------>' Bug $1 '<-------' >&2
    copyTestFile $2 exiv2-bug$1.jpg
    echo exiv2-bug$1.jpg
}

##
# moved here from imagetest.sh
eraseTest()
{
    src=$1
    test=${src}.etst
    good=$datapath/${src}.egd

    #setup
    cp $datapath/$src $test

    #run tests
    ${bin}metacopy $test $test

    #check results
    diffCheck $test $good
    printf "."
}

copyTest()
{
    num=$1
    src=$2
    dst=$3
    test=${dst}.c${num}tst
    good=$datapath/${dst}.c${num}gd

    #setup
    cp $datapath/$dst $test

    #run tests
    ${bin}metacopy -a $datapath/$src $test

    #check results
    diffCheck $test $good
    printf "."
}

iptcTest()
{
    num=$1
    src=$2
    dst=$3
    test=${dst}.i${num}tst
    good=$datapath/${dst}.i${num}gd

    #setup
    cp $datapath/$dst $test

    #run tests
    runTest metacopy -ip $datapath/$src $test

    #check results
    diffCheck $test $good
    printf "."
}

# Make sure to pass the test file first and the known good file second
diffCheck()
{
    test=$(real_path $1)
    good=$(real_path $2)
    if [ -z "$errors" ]; then let -a errors=0; fi

    #run diff and check results
<<<<<<< HEAD
    if [ $PLATFORM == SunOS ]; then
        bdiff $diffargs "$test" "$good"
    elif [ $PLATFORM == FreeBSD -o $PLATFORM == NetBSD ]; then
        diff $diffargs "$test" "$good"
=======
    if [ "$PLATFORM" == SunOS ]; then
    	bdiff $diffargs "$test" "$good"
    elif [ "$PLATFORM" == FreeBSD -o "$PLATFORM" == NetBSD ]; then
    	diff $diffargs "$test" "$good"
>>>>>>> de4d305d
    else
        diff --binary $diffargs "$test" "$good"
    fi
    if [ $? -ne 0 ]; then
       errors=$(expr $errors + 1)
    else
       rm $test
    fi
}


##
# moved here from iotest.sh
ioTest()
{
    src=$datapath/$1
    out1=${1}.1
    out2=${1}.2

    #run tests
    runTest iotest $src $out1 $out2
    if [ $? -ne 0 ]; then
       errors=`expr $errors + 1`
       return
    fi

    #check results
    diffCheck $out1 $src
    diffCheck $out2 $src
    printf "."
}


##
# moved here from iptctest.sh
printTest()
{
    src=$1
    test=${src}.iptst
    good=$datapath/${src}.ipgd

    #run tests
    runTest iptcprint $datapath/$src > $test

    #check results
    diffCheck $test $good
    printf "."
}

removeTest()
{
    src=$1
    tmp="temp"
    test=${src}.irtst
    good=$datapath/${src}.irgd

    #setup
    cp $datapath/$src $tmp

    #run tests
    runTest iptctest $tmp <<-eoc
		r Iptc.Application2.Byline
		r Iptc.Application2.Caption
		r Iptc.Application2.Keywords
		r Iptc.Application2.Keywords
		r Iptc.Application2.Keywords
		r Iptc.Application2.CountryName
eoc
    runTest iptcprint $tmp > $test

    #check results
    diffCheck $test $good
    printf "."
    rm $tmp
}

addModTest()
{
    src=$1
    tmp="temp"
    test=${src}.iatst
    good=$datapath/${src}.iagd

    #setup
    cp $datapath/$src $tmp

    #run tests
    runTest iptctest $tmp <<-eoc
		a Iptc.Application2.Headline          The headline I am
		a Iptc.Application2.Keywords          Yet another keyword
		m Iptc.Application2.DateCreated       2004-8-3
		a Iptc.Application2.Urgency           3
		m Iptc.Application2.SuppCategory      "bla bla ba"
		a Iptc.Envelope.ModelVersion          2
		a Iptc.Envelope.TimeSent              14:41:0-05:00
		a Iptc.Application2.RasterizedCaption 230 42 34 2 90 84 23 146
eoc
    runTest iptcprint $tmp > $test

    #check results
    diffCheck $test $good
    printf "."
    rm $tmp
}

extendedTest()
{
    src=$1
    tmp="temp"
    test=${src}.ixtst
    good=$datapath/${src}.ixgd

    #setup
    cp $datapath/$src $tmp

    #run tests
    runTest iptctest $tmp < $datapath/ext.dat
    runTest iptcprint $tmp > $test

    #check results
    diffCheck $test $good
    printf "."
    rm $tmp
}

##
#
hardLinkFiles()
{
	target="$1"
	shift
	for var; do
		if [ -e $var ]; then rm -rf $var ; fi
		ln $target $var
	done
}

##
# real_path - report the absolute path to a file
real_path ()
{
	if [ "$PLATFORM" == "Darwin" -o "$PLATFORM" == "mingw" ]; then
		if [ -d "$1" ]; then
			cd "$1"
			echo $PWD
		else
			cd $(dirname $1)
			echo "$PWD"/$(basename "$1")
		fi
	else
		which realpath 2>/dev/null >/dev/null
		if [ $? == 0 ]; then
			realpath "$1"
		else
			readlink -f "$1"
		fi
    fi
}

copyVideoFiles ()
{
	pushd "$testdir" 2>/dev/null >/dev/null

	##
	# find video files data/video and copy them for testing
	declare -a videos
	for video in $datadir/video/* ; do
		# http://stackoverflow.com/questions/965053/extract-filename-and-extension-in-bash
		ext="${video##*.}"
		if [ $ext != out ]; then
			copyTestFile "$video"
			videos+=($(basename "$video"))
		fi
	done

	##
	# TODO: remove debugging code
	if [ "$FACTORY" == "rmills-mbp.localXX" ]; then
    	for v in write-video-test.out video-test.out; do
	    	cp ~/gnu/exiv2/testdata/trunk/video/$v ~/gnu/exiv2/video13/test/data/video/
		done
	fi

	# http://stackoverflow.com/questions/7442417/how-to-sort-an-array-in-bash
	# readarray -t sorted < <(printf '%s\0' "${videos[@]}" | sort -z | xargs -0n1)
	# echo ${videos[*]}
	# unset  videos

	popd 2>/dev/null >/dev/null
}

##
# print checksum for one file
checkSum()
{
    if [ "$PLATFORM" == 'NetBSD' -o "$PLATFORM" == 'FreeBSD' -o "$PLATFORM" == 'Darwin' ]; then
        md5 -q $1
    else
<<<<<<< HEAD
        md5sum $1 | cut -d' ' -f 1
=======
      md5sum $1 | cut -f 1 -d' ' 
>>>>>>> de4d305d
    fi
}

##
# startHttpServer - power up the python web server
startHttpServer() {
    cd "${testdir}/.."                   # testdir is the tmp output directory

    if    [ "$PLATFORM" == "cygwin" ]; then dport=12762
    elif  [ "$PLATFORM" == "mingw"  ]; then dport=12761
    else                                    dport=12760
    fi

    if [ ! -z $EXIV2_PORT ]; then port=$EXIV2_PORT ; else port=$dport        ; fi
    if [ ! -z $EXIV2_HTTP ]; then http=$EXIV2_HTTP ; else http=http://0.0.0.0; fi
    url=$http:$port
    jobs=$(jobs | wc -l)
    python3 -m http.server $port &       # start a background local HTTP server in the "real" test directory
    exiv2_httpServer=$!
    sleep 2                              # wait for it to init or die!
    # ask the server to reply
    echo $http:$port status = $(python3 -c "import urllib.request;print(urllib.request.urlopen('$http:$port/').status)")
    
    if [ $(jobs | wc -l) == $jobs ]; then
        >&2 printf "*** startHttpServer $http failed to start on port $port ***\n"
    fi
}

##
# cloaseHttpServer - power down the python web server
closeHttpServer() {
    if [ ! -z $exiv2_httpServer ]; then
        echo kill  exiv2_httpServer $exiv2_httpServer
             kill $exiv2_httpServer      # kill the server
    fi 
}

##
# prepare temp files and other variables
prepareTest()
{
	##
	# locale and timezone setting
	export LC_ALL=C
	export TZ=BST-1

	##
	# initialize globals
	this=$(basename $0 .sh)
	here=$PWD
	datapath="../data"
	testdir="$here/tmp"
	datadir="../data"

	if [ -z "$EXIV2_BINDIR" ] ; then
        bin="$here/../build/bin/"
	else
		bin="$EXIV2_BINDIR/"
	fi

	os=$(uname)
	if [ "${os:0:4}" == "CYGW" ]; then
		export PLATFORM=cygwin
	elif [ "${os:0:4}" == "MING" -o "${os:0:4}" == "MSYS" ]; then
		export PLATFORM=mingw
	else
		export PLATFORM=$os
	fi

	if [ "$PLATFORM" == cygwin -o "$PLATFORM" == mingw ]; then
		exe=.exe
	fi
	
	if [ ! -z $EXIV2_EXT ]; then
		exe=$EXIV2_EXT
	fi

	if [ "$PLATFORM" == cygwin ]; then
		# We need a private version of diff for linux compatibility
		diff()
		{
			args=()
			for i in "$@"; do
				if [ ${i:0:1} != '-' ]; then
					i="$(cygpath -aw $i)"
				fi
				args+=($i)
			done
			DIFF=$(which diff)
			"$DIFF" ${args[@]}
		}
	fi

    ##
    # figure out arguments for diff
	good="$here/data/${this}.out"
	results="$here/tmp/${this}.out"
	mkdir -p $here/tmp
	tmpfile=$here/tmp/$this
	echo '' >> $tmpfile

	if [ "$PLATFORM" == SunOS -o "$PLATFORM" == FreeBSD -o "$PLATFORM" == NetBSD ] ; then
	    da1=""
    	da2=""
	else
		diffargs="--strip-trailing-cr"
		diff -q $diffargs $tmpfile $tmpfile 2>/dev/null
		if [ $? -ne 0 ]; then
			diffargs=""
		fi

		tmpfile=tmp/ttt
		echo '' >> $tmpfile
		da1="--strip-trailing-cr"
		diff -q $da1 $tmpfile $tmpfile 2>/dev/null
		if [ $? -ne 0 ] ; then
			da1=""
		fi
		da2="--ignore-matching-lines=^Usage:.*exiv2"
		diff -q $da2 $tmpfile $tmpfile 2>/dev/null
	fi
	diffargs="$da1 $da2"

    ##
    # test that exiv2 and some sample apps are in the bin!
    for e in exiv2 exifprint easyaccess-test metacopy ; do
		e="${bin}${e}${exe}"
		if [ ! -e "$e" ]; then
			echo '******************************************'
			echo '***' $(real_path "$e") does not exist
			echo '******************************************'
			exit 42
		fi
    done
}

prepareTest

# That's all Folks!
##<|MERGE_RESOLUTION|>--- conflicted
+++ resolved
@@ -227,17 +227,10 @@
     if [ -z "$errors" ]; then let -a errors=0; fi
 
     #run diff and check results
-<<<<<<< HEAD
     if [ $PLATFORM == SunOS ]; then
         bdiff $diffargs "$test" "$good"
     elif [ $PLATFORM == FreeBSD -o $PLATFORM == NetBSD ]; then
         diff $diffargs "$test" "$good"
-=======
-    if [ "$PLATFORM" == SunOS ]; then
-    	bdiff $diffargs "$test" "$good"
-    elif [ "$PLATFORM" == FreeBSD -o "$PLATFORM" == NetBSD ]; then
-    	diff $diffargs "$test" "$good"
->>>>>>> de4d305d
     else
         diff --binary $diffargs "$test" "$good"
     fi
@@ -436,11 +429,7 @@
     if [ "$PLATFORM" == 'NetBSD' -o "$PLATFORM" == 'FreeBSD' -o "$PLATFORM" == 'Darwin' ]; then
         md5 -q $1
     else
-<<<<<<< HEAD
         md5sum $1 | cut -d' ' -f 1
-=======
-      md5sum $1 | cut -f 1 -d' ' 
->>>>>>> de4d305d
     fi
 }
 
