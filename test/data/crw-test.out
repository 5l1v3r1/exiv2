File 1/1: exiv2-canon-powershot-s40.crw
Exif.Thumbnail.Compression                   Short       1  JPEG (old-style)
Exif.Thumbnail.JPEGInterchangeFormat         Long        1  0
Exif.Thumbnail.JPEGInterchangeFormatLength   Long        1  4418
Exif.Photo.PixelXDimension                   Long        1  2272
Exif.Photo.PixelYDimension                   Long        1  1704
Exif.Image.Orientation                       Short       1  top, left
Exif.Canon.FileNumber                        Long        1  130-3050
Exif.Photo.DateTimeOriginal                  Ascii      20  2005:04:23 18:54:36
Exif.Canon.ImageType                         Ascii      30  CRW:High definition CCD image
Exif.Canon.OwnerName                         Ascii      15  Andreas Huggel
Exif.Image.Make                              Ascii       6  Canon
Exif.Image.Model                             Ascii      20  Canon PowerShot S40
Exif.Canon.SerialNumber                      Long        2  43b226716
Exif.Canon.FirmwareVersion                   Ascii      22  Firmware Version 1.10
Exif.Canon.FocalLength                       Short       4  7.1 mm
Exif.CanonSi.AutoISO                         Short       1  100
Exif.CanonSi.ISOSpeed                        Short       1  100
Exif.CanonSi.MeasuredEV                      Short       1  6.97
Exif.CanonSi.TargetAperture                  Short       1  F2.8
Exif.CanonSi.TargetShutterSpeed              Short       1  1/15 s
Exif.CanonSi.WhiteBalance                    Short       1  Auto
Exif.CanonSi.SlowShutter                     Short       1  Off
Exif.CanonSi.Sequence                        Short       1  0
Exif.CanonSi.CameraTemperature               Short       1  --
Exif.CanonSi.FlashGuideNumber                Short       1  0
Exif.CanonSi.AFPointUsed                     Short       1  3 focus points; center used
Exif.CanonSi.FlashBias                       Short       1  0 EV
Exif.CanonSi.AutoExposureBracketing          Short       1  Off
Exif.CanonSi.SubjectDistance                 Short       1  8.92 m
Exif.CanonSi.ApertureValue                   Short       1  F2.9
Exif.CanonSi.ShutterSpeedValue               Short       1  1/15 s
Exif.CanonSi.MeasuredEV2                     Short       1  -6.00
Exif.CanonSi.BulbDuration                    Short       1  0
Exif.CanonSi.CameraType                      Short       1  Compact
Exif.Photo.FNumber                           Rational    1  F2.9
Exif.Photo.ExposureTime                      Rational    1  1/15 s
Exif.CanonCs.Macro                           Short       1  Off
Exif.CanonCs.Selftimer                       Short       1  Off
Exif.CanonCs.Quality                         Short       1  RAW
Exif.CanonCs.FlashMode                       Short       1  Off
Exif.CanonCs.DriveMode                       Short       1  Single / timer
Exif.CanonCs.FocusMode                       Short       1  AI servo AF
Exif.CanonCs.ImageSize                       Short       1  Large
Exif.CanonCs.EasyMode                        Short       1  Manual
Exif.CanonCs.DigitalZoom                     Short       1  None
Exif.CanonCs.Contrast                        Short       1  Normal
Exif.CanonCs.Saturation                      Short       1  Normal
Exif.CanonCs.Sharpness                       Short       1  Normal
Exif.CanonCs.ISOSpeed                        Short       1  100
Exif.CanonCs.MeteringMode                    Short       1  Evaluative
Exif.CanonCs.FocusType                       Short       1  Auto
Exif.CanonCs.AFPoint                         Short       1  Center
Exif.CanonCs.ExposureProgram                 Short       1  Program (P)
Exif.CanonCs.LensType                        Short       1  n/a
Exif.CanonCs.Lens                            Short       3  7.1 - 21.3 mm
Exif.CanonCs.MaxAperture                     Short       1  F2.9
Exif.CanonCs.MinAperture                     Short       1  F8
Exif.CanonCs.FlashActivity                   Short       1  Did not fire
Exif.CanonCs.FlashDetails                    Short       1  
Exif.CanonCs.FocusContinuous                 Short       1  Single
Exif.CanonCs.AESetting                       Short       1  Normal AE
Exif.CanonCs.ImageStabilization              Short       1  (65535)
Exif.CanonCs.DisplayAperture                 Short       1  0
Exif.CanonCs.ZoomSourceWidth                 Short       1  2272
Exif.CanonCs.ZoomTargetWidth                 Short       1  2272
Exif.CanonCs.SpotMeteringMode                Short       1  Center
File 1/1: exiv2-canon-powershot-s40.crw
Set Exif.Photo.ColorSpace "65535" (Short)
Set Exif.Canon.OwnerName "Different owner" (Ascii)
Set Exif.Canon.FirmwareVersion "Whatever version" (Ascii)
Set Exif.Canon.SerialNumber "1" (Long)
Add Exif.Canon.SerialNumber "2" (Long)
Set Exif.Photo.ISOSpeedRatings "155" (Short)
<<<<<<< HEAD
=======
Set Exif.Photo.DateTimeOriginal "2007:11:11 09:10:11" (Ascii)
Set Exif.Image.DateTime "2020:05:26 07:31:41" (Ascii)
Set Exif.Photo.DateTimeDigitized "2020:05:26 07:31:42" (Ascii)
>>>>>>> 5536cf13
File 1/1: exiv2-canon-powershot-s40.crw
Exif.Thumbnail.Compression                   Short       1  JPEG (old-style)
Exif.Thumbnail.JPEGInterchangeFormat         Long        1  0
Exif.Thumbnail.JPEGInterchangeFormatLength   Long        1  4418
Exif.Photo.PixelXDimension                   Long        1  2272
Exif.Photo.PixelYDimension                   Long        1  1704
Exif.Image.Orientation                       Short       1  top, left
Exif.Canon.FileNumber                        Long        1  130-3050
<<<<<<< HEAD
Exif.Photo.DateTimeOriginal                  Ascii      20  2005:04:23 17:54:36
=======
Exif.Photo.DateTimeOriginal                  Ascii      20  2007:11:11 09:10:11
>>>>>>> 5536cf13
Exif.Canon.ImageType                         Ascii      30  CRW:High definition CCD image
Exif.Canon.OwnerName                         Ascii      16  Different owner
Exif.Image.Make                              Ascii       6  Canon
Exif.Image.Model                             Ascii      20  Canon PowerShot S40
Exif.Canon.SerialNumber                      Long        2  000000001
Exif.Canon.FirmwareVersion                   Ascii      17  Whatever version
Exif.Canon.FocalLength                       Short       4  2 227 286 215
Exif.CanonSi.AutoISO                         Short       1  100
Exif.CanonSi.ISOSpeed                        Short       1  100
Exif.CanonSi.MeasuredEV                      Short       1  6.97
Exif.CanonSi.TargetAperture                  Short       1  F2.8
Exif.CanonSi.TargetShutterSpeed              Short       1  1/15 s
Exif.CanonSi.WhiteBalance                    Short       1  Auto
Exif.CanonSi.SlowShutter                     Short       1  Off
Exif.CanonSi.Sequence                        Short       1  0
Exif.CanonSi.CameraTemperature               Short       1  --
Exif.CanonSi.FlashGuideNumber                Short       1  0
Exif.CanonSi.AFPointUsed                     Short       1  3 focus points; center used
Exif.CanonSi.FlashBias                       Short       1  0 EV
Exif.CanonSi.AutoExposureBracketing          Short       1  Off
Exif.CanonSi.SubjectDistance                 Short       1  8.92 m
Exif.CanonSi.ApertureValue                   Short       1  F2.9
Exif.CanonSi.ShutterSpeedValue               Short       1  1/15 s
Exif.CanonSi.MeasuredEV2                     Short       1  -6.00
Exif.CanonSi.BulbDuration                    Short       1  0
Exif.CanonSi.CameraType                      Short       1  Compact
Exif.Photo.FNumber                           Rational    1  F2.9
Exif.Photo.ExposureTime                      Rational    1  1/15 s
File 1/1: exiv2-canon-powershot-s40.crw
Exif.Thumbnail.Compression                   Short       1  JPEG (old-style)
Exif.Thumbnail.JPEGInterchangeFormat         Long        1  0
Exif.Thumbnail.JPEGInterchangeFormatLength   Long        1  4418
Exif.Photo.PixelXDimension                   Long        1  2272
Exif.Photo.PixelYDimension                   Long        1  1704
Exif.Image.Orientation                       Short       1  top, left
Exif.Canon.FileNumber                        Long        1  130-3050
Exif.Photo.DateTimeOriginal                  Ascii      20  2005:04:23 18:54:36
Exif.Canon.ImageType                         Ascii      30  CRW:High definition CCD image
Exif.Canon.OwnerName                         Ascii      15  Andreas Huggel
Exif.Image.Make                              Ascii       6  Canon
Exif.Image.Model                             Ascii      20  Canon PowerShot S40
Exif.Canon.SerialNumber                      Long        2  43b226716
Exif.Canon.FirmwareVersion                   Ascii      22  Firmware Version 1.10
Exif.Canon.FocalLength                       Short       4  7.1 mm
Exif.CanonSi.AutoISO                         Short       1  100
Exif.CanonSi.ISOSpeed                        Short       1  100
Exif.CanonSi.MeasuredEV                      Short       1  6.97
Exif.CanonSi.TargetAperture                  Short       1  F2.8
Exif.CanonSi.TargetShutterSpeed              Short       1  1/15 s
Exif.CanonSi.WhiteBalance                    Short       1  Auto
Exif.CanonSi.SlowShutter                     Short       1  Off
Exif.CanonSi.Sequence                        Short       1  0
Exif.CanonSi.CameraTemperature               Short       1  --
Exif.CanonSi.FlashGuideNumber                Short       1  0
Exif.CanonSi.AFPointUsed                     Short       1  3 focus points; center used
Exif.CanonSi.FlashBias                       Short       1  0 EV
Exif.CanonSi.AutoExposureBracketing          Short       1  Off
Exif.CanonSi.SubjectDistance                 Short       1  8.92 m
Exif.CanonSi.ApertureValue                   Short       1  F2.9
Exif.CanonSi.ShutterSpeedValue               Short       1  1/15 s
Exif.CanonSi.MeasuredEV2                     Short       1  -6.00
Exif.CanonSi.BulbDuration                    Short       1  0
Exif.CanonSi.CameraType                      Short       1  Compact
Exif.Photo.FNumber                           Rational    1  F2.9
Exif.Photo.ExposureTime                      Rational    1  1/15 s
Exif.CanonCs.Macro                           Short       1  Off
Exif.CanonCs.Selftimer                       Short       1  Off
Exif.CanonCs.Quality                         Short       1  RAW
Exif.CanonCs.FlashMode                       Short       1  Off
Exif.CanonCs.DriveMode                       Short       1  Single / timer
Exif.CanonCs.FocusMode                       Short       1  AI servo AF
Exif.CanonCs.ImageSize                       Short       1  Large
Exif.CanonCs.EasyMode                        Short       1  Manual
Exif.CanonCs.DigitalZoom                     Short       1  None
Exif.CanonCs.Contrast                        Short       1  Normal
Exif.CanonCs.Saturation                      Short       1  Normal
Exif.CanonCs.Sharpness                       Short       1  Normal
Exif.CanonCs.ISOSpeed                        Short       1  100
Exif.CanonCs.MeteringMode                    Short       1  Evaluative
Exif.CanonCs.FocusType                       Short       1  Auto
Exif.CanonCs.AFPoint                         Short       1  Center
Exif.CanonCs.ExposureProgram                 Short       1  Program (P)
Exif.CanonCs.LensType                        Short       1  n/a
Exif.CanonCs.Lens                            Short       3  7.1 - 21.3 mm
Exif.CanonCs.MaxAperture                     Short       1  F2.9
Exif.CanonCs.MinAperture                     Short       1  F8
Exif.CanonCs.FlashActivity                   Short       1  Did not fire
Exif.CanonCs.FlashDetails                    Short       1  
Exif.CanonCs.FocusContinuous                 Short       1  Single
Exif.CanonCs.AESetting                       Short       1  Normal AE
Exif.CanonCs.ImageStabilization              Short       1  (65535)
Exif.CanonCs.DisplayAperture                 Short       1  0
Exif.CanonCs.ZoomSourceWidth                 Short       1  2272
Exif.CanonCs.ZoomTargetWidth                 Short       1  2272
Exif.CanonCs.SpotMeteringMode                Short       1  Center
File 1/1: exiv2-canon-powershot-s40.crw
Del Exif.Canon.OwnerName
File 1/1: exiv2-canon-powershot-s40.crw
Exif.Thumbnail.Compression                   Short       1  JPEG (old-style)
Exif.Thumbnail.JPEGInterchangeFormat         Long        1  0
Exif.Thumbnail.JPEGInterchangeFormatLength   Long        1  4418
Exif.Photo.PixelXDimension                   Long        1  2272
Exif.Photo.PixelYDimension                   Long        1  1704
Exif.Image.Orientation                       Short       1  top, left
Exif.Canon.FileNumber                        Long        1  130-3050
<<<<<<< HEAD
Exif.Photo.DateTimeOriginal                  Ascii      20  2005:04:23 17:54:36
=======
Exif.Photo.DateTimeOriginal                  Ascii      20  2005:04:23 18:54:36
>>>>>>> 5536cf13
Exif.Canon.ImageType                         Ascii      30  CRW:High definition CCD image
Exif.Image.Make                              Ascii       6  Canon
Exif.Image.Model                             Ascii      20  Canon PowerShot S40
Exif.Canon.SerialNumber                      Long        2  43b226716
Exif.Canon.FirmwareVersion                   Ascii      22  Firmware Version 1.10
Exif.Canon.FocalLength                       Short       4  7.1 mm
Exif.CanonSi.AutoISO                         Short       1  100
Exif.CanonSi.ISOSpeed                        Short       1  100
Exif.CanonSi.MeasuredEV                      Short       1  6.97
Exif.CanonSi.TargetAperture                  Short       1  F2.8
Exif.CanonSi.TargetShutterSpeed              Short       1  1/15 s
Exif.CanonSi.WhiteBalance                    Short       1  Auto
Exif.CanonSi.SlowShutter                     Short       1  Off
Exif.CanonSi.Sequence                        Short       1  0
Exif.CanonSi.CameraTemperature               Short       1  --
Exif.CanonSi.FlashGuideNumber                Short       1  0
Exif.CanonSi.AFPointUsed                     Short       1  3 focus points; center used
Exif.CanonSi.FlashBias                       Short       1  0 EV
Exif.CanonSi.AutoExposureBracketing          Short       1  Off
Exif.CanonSi.SubjectDistance                 Short       1  8.92 m
Exif.CanonSi.ApertureValue                   Short       1  F2.9
Exif.CanonSi.ShutterSpeedValue               Short       1  1/15 s
Exif.CanonSi.MeasuredEV2                     Short       1  -6.00
Exif.CanonSi.BulbDuration                    Short       1  0
Exif.CanonSi.CameraType                      Short       1  Compact
Exif.Photo.FNumber                           Rational    1  F2.9
Exif.Photo.ExposureTime                      Rational    1  1/15 s
Exif.CanonCs.Macro                           Short       1  Off
Exif.CanonCs.Selftimer                       Short       1  Off
Exif.CanonCs.Quality                         Short       1  RAW
Exif.CanonCs.FlashMode                       Short       1  Off
Exif.CanonCs.DriveMode                       Short       1  Single / timer
Exif.CanonCs.FocusMode                       Short       1  AI servo AF
Exif.CanonCs.ImageSize                       Short       1  Large
Exif.CanonCs.EasyMode                        Short       1  Manual
Exif.CanonCs.DigitalZoom                     Short       1  None
Exif.CanonCs.Contrast                        Short       1  Normal
Exif.CanonCs.Saturation                      Short       1  Normal
Exif.CanonCs.Sharpness                       Short       1  Normal
Exif.CanonCs.ISOSpeed                        Short       1  100
Exif.CanonCs.MeteringMode                    Short       1  Evaluative
Exif.CanonCs.FocusType                       Short       1  Auto
Exif.CanonCs.AFPoint                         Short       1  Center
Exif.CanonCs.ExposureProgram                 Short       1  Program (P)
Exif.CanonCs.LensType                        Short       1  n/a
Exif.CanonCs.Lens                            Short       3  7.1 - 21.3 mm
Exif.CanonCs.MaxAperture                     Short       1  F2.9
Exif.CanonCs.MinAperture                     Short       1  F8
Exif.CanonCs.FlashActivity                   Short       1  Did not fire
Exif.CanonCs.FlashDetails                    Short       1  
Exif.CanonCs.FocusContinuous                 Short       1  Single
Exif.CanonCs.AESetting                       Short       1  Normal AE
Exif.CanonCs.ImageStabilization              Short       1  (65535)
Exif.CanonCs.DisplayAperture                 Short       1  0
Exif.CanonCs.ZoomSourceWidth                 Short       1  2272
Exif.CanonCs.ZoomTargetWidth                 Short       1  2272
Exif.CanonCs.SpotMeteringMode                Short       1  Center<|MERGE_RESOLUTION|>--- conflicted
+++ resolved
@@ -72,25 +72,18 @@
 Set Exif.Canon.SerialNumber "1" (Long)
 Add Exif.Canon.SerialNumber "2" (Long)
 Set Exif.Photo.ISOSpeedRatings "155" (Short)
-<<<<<<< HEAD
-=======
 Set Exif.Photo.DateTimeOriginal "2007:11:11 09:10:11" (Ascii)
 Set Exif.Image.DateTime "2020:05:26 07:31:41" (Ascii)
 Set Exif.Photo.DateTimeDigitized "2020:05:26 07:31:42" (Ascii)
->>>>>>> 5536cf13
-File 1/1: exiv2-canon-powershot-s40.crw
-Exif.Thumbnail.Compression                   Short       1  JPEG (old-style)
-Exif.Thumbnail.JPEGInterchangeFormat         Long        1  0
-Exif.Thumbnail.JPEGInterchangeFormatLength   Long        1  4418
-Exif.Photo.PixelXDimension                   Long        1  2272
-Exif.Photo.PixelYDimension                   Long        1  1704
-Exif.Image.Orientation                       Short       1  top, left
-Exif.Canon.FileNumber                        Long        1  130-3050
-<<<<<<< HEAD
-Exif.Photo.DateTimeOriginal                  Ascii      20  2005:04:23 17:54:36
-=======
+File 1/1: exiv2-canon-powershot-s40.crw
+Exif.Thumbnail.Compression                   Short       1  JPEG (old-style)
+Exif.Thumbnail.JPEGInterchangeFormat         Long        1  0
+Exif.Thumbnail.JPEGInterchangeFormatLength   Long        1  4418
+Exif.Photo.PixelXDimension                   Long        1  2272
+Exif.Photo.PixelYDimension                   Long        1  1704
+Exif.Image.Orientation                       Short       1  top, left
+Exif.Canon.FileNumber                        Long        1  130-3050
 Exif.Photo.DateTimeOriginal                  Ascii      20  2007:11:11 09:10:11
->>>>>>> 5536cf13
 Exif.Canon.ImageType                         Ascii      30  CRW:High definition CCD image
 Exif.Canon.OwnerName                         Ascii      16  Different owner
 Exif.Image.Make                              Ascii       6  Canon
@@ -196,11 +189,7 @@
 Exif.Photo.PixelYDimension                   Long        1  1704
 Exif.Image.Orientation                       Short       1  top, left
 Exif.Canon.FileNumber                        Long        1  130-3050
-<<<<<<< HEAD
-Exif.Photo.DateTimeOriginal                  Ascii      20  2005:04:23 17:54:36
-=======
 Exif.Photo.DateTimeOriginal                  Ascii      20  2005:04:23 18:54:36
->>>>>>> 5536cf13
 Exif.Canon.ImageType                         Ascii      30  CRW:High definition CCD image
 Exif.Image.Make                              Ascii       6  Canon
 Exif.Image.Model                             Ascii      20  Canon PowerShot S40
